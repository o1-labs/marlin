--- conflicted
+++ resolved
@@ -4,13 +4,8 @@
 edition = "2018"
 
 [dependencies]
-<<<<<<< HEAD
-algebra = { git = "https://github.com/o1-labs/zexe/", features = [ "asm", "parallel", "bn_382", "tweedle" ] }
-ff-fft = { git = "https://github.com/o1-labs/zexe/" }
-=======
 algebra = { path = "../../zexe/algebra", features = [ "parallel", "bn_382", "tweedle", "asm" ] }
 ff-fft = { path = "../../zexe/ff-fft" }
->>>>>>> 45cea48a
 commitment_pairing = { path = "commitment" }
 marlin_circuits = { path = "../circuits/marlin" }
 marlin_protocol_pairing = { path = "marlin" }
