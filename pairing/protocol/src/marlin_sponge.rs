--- conflicted
+++ resolved
@@ -38,11 +38,7 @@
     fn absorb_evaluations(&mut self, x_hat: &Fr, e: &ProofEvaluations<Fr>) {
         self.last_squeezed = vec![];
 
-<<<<<<< HEAD
-        let points = vec![
-=======
         let points = [
->>>>>>> 443a7d73
             *x_hat,
             e.w,
             e.za,
@@ -67,13 +63,8 @@
             e.g3,
         ];
 
-<<<<<<< HEAD
-        for p in points {
-            self.sponge.absorb(&self.params, &p);
-=======
         for p in &points {
             self.sponge.absorb(&self.params, &[*p]);
->>>>>>> 443a7d73
         }
     }
 }