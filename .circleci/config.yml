version: 2.1

jobs:
    run-tests:
        docker:
<<<<<<< HEAD
            - image: rust:1.52.0-buster
=======
            - image: rust:1.52.1-buster
>>>>>>> e4724226
        steps:
            - checkout
            - run:
                  name: Update submodules
                  command: git submodule sync && git submodule update --init --recursive
            - run:
                  name: Tests
                  command: cargo test --release

workflows:
    version: 2
    marlin_parallel:
        jobs:
        - run-tests<|MERGE_RESOLUTION|>--- conflicted
+++ resolved
@@ -3,11 +3,7 @@
 jobs:
     run-tests:
         docker:
-<<<<<<< HEAD
-            - image: rust:1.52.0-buster
-=======
             - image: rust:1.52.1-buster
->>>>>>> e4724226
         steps:
             - checkout
             - run:
