/*****************************************************************************************************************

This source file has been copied from
https://gist.githubusercontent.com/imeckler/590adbed68c22288136d2d7987ac364c/raw/915840119a0fdd545b707621026478edc99a3195/poseidon.rs

It implements Poseidon Hash Function primitive

*****************************************************************************************************************/

use algebra::Field;

<<<<<<< HEAD
pub const ROUNDS_FULL: usize = 63;
pub const SPONGE_CAPACITY: usize = 1;
pub const SPONGE_RATE: usize = 2;
pub const SPONGE_BOX: usize = 5;
pub const SPONGE_WIDTH: usize = SPONGE_CAPACITY + SPONGE_RATE;
=======
pub trait SpongeConstants {
    const ROUNDS_FULL: usize;
    const ROUNDS_PARTIAL: usize;
    const HALF_ROUNDS_FULL: usize;
    const SPONGE_CAPACITY: usize = 1;
    const SPONGE_RATE: usize = 2;
    const SPONGE_BOX: usize;
}

#[derive(Clone)]
pub struct MarlinSpongeConstants {
}

impl SpongeConstants for MarlinSpongeConstants {
    const ROUNDS_FULL: usize = 8;
    const ROUNDS_PARTIAL: usize = 30;
    const HALF_ROUNDS_FULL: usize = 4;
    const SPONGE_CAPACITY: usize = 1;
    const SPONGE_RATE: usize = 2;
    const SPONGE_BOX: usize = 17;
}

#[derive(Clone)]
pub struct PlonkSpongeConstants {
}

impl SpongeConstants for PlonkSpongeConstants {
    const ROUNDS_FULL: usize = 63;
    const ROUNDS_PARTIAL: usize = 0;
    const HALF_ROUNDS_FULL: usize = 0;
    const SPONGE_CAPACITY: usize = 1;
    const SPONGE_RATE: usize = 2;
    const SPONGE_BOX: usize = 5;
}
>>>>>>> 6d7a892f

pub trait Sponge<Input, Digest> {
    type Params;
    fn new() -> Self;
    fn absorb(&mut self, params: &Self::Params, x: &[Input]);
    fn squeeze(&mut self, params: &Self::Params) -> Digest;
}

pub fn sbox<F : Field, SC: SpongeConstants>(x: F) -> F {
    x.pow([SC::SPONGE_BOX as u64])
}

<<<<<<< HEAD
#[derive(Clone)]
enum SpongeState {
=======
/*
Apply the matrix
[[1, 0, 1],
 [1, 1, 0],
 [0, 1, 1]]
 */
fn apply_near_mds_matrix<F: Field>(v: &Vec<F>) -> Vec<F> {
    vec![v[0] + &v[2], v[0] + &v[1], v[1] + &v[2]]
}

#[derive(Clone, Debug)]
pub enum SpongeState {
>>>>>>> 6d7a892f
    Absorbed(usize),
    Squeezed(usize),
}

#[derive(Clone)]
pub struct ArithmeticSpongeParams<F: Field> {
    pub round_constants: Vec<Vec<F>>,
    pub mds: Vec<Vec<F>>,
}

#[derive(Clone)]
pub struct ArithmeticSponge<F: Field, SC: SpongeConstants> {
    pub sponge_state: SpongeState,
    rate: usize,
    pub state: Vec<F>,
    pub constants: std::marker::PhantomData<SC>,
}

<<<<<<< HEAD
impl<F: Field> ArithmeticSponge<F> {
    fn apply_mds_matrix(&mut self, params: &ArithmeticSpongeParams<F>) {
        self.state = params.mds.iter().
            map(|m| self.state.iter().zip(m.iter()).fold(F::zero(), |x, (s, &m)| m * s + x)).collect();
    }

=======
impl<F: Field, SC: SpongeConstants> ArithmeticSponge<F, SC> {
>>>>>>> 6d7a892f
    pub fn full_round(&mut self, r: usize, params: &ArithmeticSpongeParams<F>) {
        for i in 0..self.state.len() {
            self.state[i] = sbox::<F, SC>(self.state[i]);
        }
        self.apply_mds_matrix(params);
        for (i, x) in params.round_constants[r].iter().enumerate() {
            self.state[i].add_assign(x);
        }
    }

    fn half_rounds(&mut self, params: &ArithmeticSpongeParams<F>) {
        for r in 0..SC::HALF_ROUNDS_FULL {
            for (i, x) in params.round_constants[r].iter().enumerate() {
                self.state[i].add_assign(x);
            }
            for i in 0..self.state.len() {
                self.state[i] = sbox::<F, SC>(self.state[i]);
            }
            let new_state = apply_near_mds_matrix(&self.state);
            for i in 0..new_state.len() {
                self.state[i] = new_state[i];
            }
        }

        for r in 0..SC::ROUNDS_PARTIAL {
            for (i, x) in params.round_constants[SC::HALF_ROUNDS_FULL + r]
                .iter()
                .enumerate()
            {
                self.state[i].add_assign(x);
            }
            self.state[0] = sbox::<F, SC>(self.state[0]);
            let new_state = apply_near_mds_matrix(&self.state);
            for i in 0..new_state.len() {
                self.state[i] = new_state[i];
            }
        }

        for r in 0..SC::HALF_ROUNDS_FULL {
            for (i, x) in params.round_constants[SC::HALF_ROUNDS_FULL + SC::ROUNDS_PARTIAL + r]
                .iter()
                .enumerate()
            {
                self.state[i].add_assign(x);
            }
            for i in 0..self.state.len() {
                self.state[i] = sbox::<F, SC>(self.state[i]);
            }
            let new_state = apply_near_mds_matrix(&self.state);
            for i in 0..new_state.len() {
                self.state[i] = new_state[i];
            }
        }
    }

    fn poseidon_block_cipher(&mut self, params: &ArithmeticSpongeParams<F>) {
        if SC::HALF_ROUNDS_FULL == 0 {
            for r in 0..SC::ROUNDS_FULL {
                self.full_round(r, params);
            }
        } else {
            self.half_rounds(params);
        }
    }
}

impl<F: Field, SC: SpongeConstants> Sponge<F, F> for ArithmeticSponge<F, SC> {
    type Params = ArithmeticSpongeParams<F>;

    fn new() -> ArithmeticSponge<F, SC> {
        let capacity = SC::SPONGE_CAPACITY;
        let rate = SC::SPONGE_RATE;

        let mut state = Vec::with_capacity(capacity + rate);

        for _ in 0..(capacity + rate) {
            state.push(F::zero());
        }

        ArithmeticSponge {
            state,
            rate,
            sponge_state: SpongeState::Absorbed(0),
            constants: std::marker::PhantomData,
        }
    }

    fn absorb(&mut self, params: &ArithmeticSpongeParams<F>, x: &[F]) {
        for x in x.iter()
        {
            match self.sponge_state {
                SpongeState::Absorbed(n) => {
                    if n == self.rate {
                        self.poseidon_block_cipher(params);
                        self.sponge_state = SpongeState::Absorbed(1);
                        self.state[0].add_assign(x);
                    } else {
                        self.sponge_state = SpongeState::Absorbed(n + 1);
                        self.state[n].add_assign(x);
                    }
                }
                SpongeState::Squeezed(_n) => {
                    self.state[0].add_assign(x);
                    self.sponge_state = SpongeState::Absorbed(1);
                }
            }
        }
    }

    fn squeeze(&mut self, params: &ArithmeticSpongeParams<F>) -> F {
        match self.sponge_state {
            SpongeState::Squeezed(n) => {
                if n == self.rate {
                    self.poseidon_block_cipher(params);
                    self.sponge_state = SpongeState::Squeezed(1);
                    self.state[0]
                } else {
                    self.sponge_state = SpongeState::Squeezed(n + 1);
                    self.state[n]
                }
            }
            SpongeState::Absorbed(_n) => {
                self.poseidon_block_cipher(params);
                self.sponge_state = SpongeState::Squeezed(1);
                self.state[0]
            }
        }
    }
}<|MERGE_RESOLUTION|>--- conflicted
+++ resolved
@@ -9,20 +9,15 @@
 
 use algebra::Field;
 
-<<<<<<< HEAD
-pub const ROUNDS_FULL: usize = 63;
-pub const SPONGE_CAPACITY: usize = 1;
-pub const SPONGE_RATE: usize = 2;
-pub const SPONGE_BOX: usize = 5;
-pub const SPONGE_WIDTH: usize = SPONGE_CAPACITY + SPONGE_RATE;
-=======
 pub trait SpongeConstants {
     const ROUNDS_FULL: usize;
     const ROUNDS_PARTIAL: usize;
     const HALF_ROUNDS_FULL: usize;
+    const SPONGE_WIDTH: usize = 3;
     const SPONGE_CAPACITY: usize = 1;
     const SPONGE_RATE: usize = 2;
     const SPONGE_BOX: usize;
+    const FULL_MDX: bool;
 }
 
 #[derive(Clone)]
@@ -34,8 +29,10 @@
     const ROUNDS_PARTIAL: usize = 30;
     const HALF_ROUNDS_FULL: usize = 4;
     const SPONGE_CAPACITY: usize = 1;
+    const SPONGE_WIDTH: usize = 3;
     const SPONGE_RATE: usize = 2;
     const SPONGE_BOX: usize = 17;
+    const FULL_MDX: bool = false;
 }
 
 #[derive(Clone)]
@@ -47,10 +44,11 @@
     const ROUNDS_PARTIAL: usize = 0;
     const HALF_ROUNDS_FULL: usize = 0;
     const SPONGE_CAPACITY: usize = 1;
+    const SPONGE_WIDTH: usize = 3;
     const SPONGE_RATE: usize = 2;
     const SPONGE_BOX: usize = 5;
-}
->>>>>>> 6d7a892f
+    const FULL_MDX: bool = true;
+}
 
 pub trait Sponge<Input, Digest> {
     type Params;
@@ -63,23 +61,8 @@
     x.pow([SC::SPONGE_BOX as u64])
 }
 
-<<<<<<< HEAD
-#[derive(Clone)]
-enum SpongeState {
-=======
-/*
-Apply the matrix
-[[1, 0, 1],
- [1, 1, 0],
- [0, 1, 1]]
- */
-fn apply_near_mds_matrix<F: Field>(v: &Vec<F>) -> Vec<F> {
-    vec![v[0] + &v[2], v[0] + &v[1], v[1] + &v[2]]
-}
-
 #[derive(Clone, Debug)]
 pub enum SpongeState {
->>>>>>> 6d7a892f
     Absorbed(usize),
     Squeezed(usize),
 }
@@ -98,16 +81,24 @@
     pub constants: std::marker::PhantomData<SC>,
 }
 
-<<<<<<< HEAD
-impl<F: Field> ArithmeticSponge<F> {
+impl<F: Field, SC: SpongeConstants> ArithmeticSponge<F, SC> {
     fn apply_mds_matrix(&mut self, params: &ArithmeticSpongeParams<F>) {
-        self.state = params.mds.iter().
-            map(|m| self.state.iter().zip(m.iter()).fold(F::zero(), |x, (s, &m)| m * s + x)).collect();
-    }
-
-=======
-impl<F: Field, SC: SpongeConstants> ArithmeticSponge<F, SC> {
->>>>>>> 6d7a892f
+        self.state = if SC::FULL_MDX
+        {
+            params.mds.iter().
+                map(|m| self.state.iter().zip(m.iter()).fold(F::zero(), |x, (s, &m)| m * s + x)).collect()
+        }
+        else
+        {
+            vec!
+            [
+                self.state[0] + &self.state[2],
+                self.state[0] + &self.state[1],
+                self.state[1] + &self.state[2]
+            ]
+        };
+    }
+
     pub fn full_round(&mut self, r: usize, params: &ArithmeticSpongeParams<F>) {
         for i in 0..self.state.len() {
             self.state[i] = sbox::<F, SC>(self.state[i]);
@@ -126,10 +117,7 @@
             for i in 0..self.state.len() {
                 self.state[i] = sbox::<F, SC>(self.state[i]);
             }
-            let new_state = apply_near_mds_matrix(&self.state);
-            for i in 0..new_state.len() {
-                self.state[i] = new_state[i];
-            }
+            self.apply_mds_matrix(params);
         }
 
         for r in 0..SC::ROUNDS_PARTIAL {
@@ -140,10 +128,7 @@
                 self.state[i].add_assign(x);
             }
             self.state[0] = sbox::<F, SC>(self.state[0]);
-            let new_state = apply_near_mds_matrix(&self.state);
-            for i in 0..new_state.len() {
-                self.state[i] = new_state[i];
-            }
+            self.apply_mds_matrix(params);
         }
 
         for r in 0..SC::HALF_ROUNDS_FULL {
@@ -156,10 +141,7 @@
             for i in 0..self.state.len() {
                 self.state[i] = sbox::<F, SC>(self.state[i]);
             }
-            let new_state = apply_near_mds_matrix(&self.state);
-            for i in 0..new_state.len() {
-                self.state[i] = new_state[i];
-            }
+            self.apply_mds_matrix(params);
         }
     }
 
