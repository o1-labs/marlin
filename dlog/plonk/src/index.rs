--- conflicted
+++ resolved
@@ -154,11 +154,7 @@
     (
         mut cs: ConstraintSystem<Fr<G>>,
         fq_sponge_params: ArithmeticSpongeParams<Fq<G>>,
-<<<<<<< HEAD
         endo_q: Fr<G>,
-=======
-        _endo_q: Fr<G>,
->>>>>>> a5650eaf
         srs : SRSSpec<'a, G>
     ) -> Self
     {
