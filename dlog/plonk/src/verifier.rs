--- conflicted
+++ resolved
@@ -246,11 +246,7 @@
                 // EC variable base scalar multiplication constraint linearization scalars
                 s.extend(&ConstraintSystem::vbmul_scalars(&evals, &alpha[range::MUL]));
                 // group endomorphism optimised variable base scalar multiplication constraint linearization scalars
-<<<<<<< HEAD
                 s.extend(&ConstraintSystem::endomul_scalars(&evals, index.endo, &alpha));
-=======
-                s.extend(&ConstraintSystem::endomul_scalars(&evals, index.endo, &alpha[range::ENDML]));
->>>>>>> a5650eaf
 
                 let f_comm = PolyComm::multi_scalar_mul(&p, &s);
 
