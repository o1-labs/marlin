--- conflicted
+++ resolved
@@ -11,16 +11,11 @@
 use algebra::{Field, AffineCurve};
 use ff_fft::{DensePolynomial, Evaluations};
 use crate::marlin_sponge::{FrSponge};
-<<<<<<< HEAD
-use commitment_dlog::commitment::{Utils, PolyComm, b_poly, b_poly_coefficients, product};
-=======
-use commitment_dlog::commitment::{b_poly, CommitmentCurve};
->>>>>>> 913b4583
+use commitment_dlog::commitment::{CommitmentCurve, Utils, PolyComm, b_poly, b_poly_coefficients, product};
 
 type Fr<G> = <G as AffineCurve>::ScalarField;
 type Fq<G> = <G as AffineCurve>::BaseField;
 
-<<<<<<< HEAD
 #[derive(Clone)]
 pub struct ProofEvals<Fr> {
     pub w: Fr,
@@ -38,10 +33,7 @@
     pub rc: [Fr; 3],
 }
 
-impl<G: AffineCurve> ProverProof<G>
-=======
 impl<G: CommitmentCurve> ProverProof<G>
->>>>>>> 913b4583
 {
     // This function verifies the prover's first sumcheck argument values
     //     index: Index
@@ -316,12 +308,8 @@
             }
         ).collect::<Result<Vec<_>, _>>()
         // second, verify the commitment opening proofs
-<<<<<<< HEAD
-=======
-        match index.srs.get_ref().verify::<EFqSponge>(group_map, batch, rng)
->>>>>>> 913b4583
         {
-            Ok(mut batch) =>  index.srs.get_ref().verify::<EFqSponge>(&mut batch, rng),
+            Ok(mut batch) =>  index.srs.get_ref().verify::<EFqSponge>(group_map, &mut batch, rng),
             Err(_) => false
         }
     }
