--- conflicted
+++ resolved
@@ -45,11 +45,8 @@
     let polysize = 500;
     let srs = SRS::<Affine>::create(size);
 
-<<<<<<< HEAD
-=======
     let group_map = <Affine as CommitmentCurve>::Map::setup();
 
->>>>>>> 443a7d73
     for i in 0..2
     {
         println!("{}{:?}", "test # ".bright_cyan(), i);
@@ -126,46 +123,6 @@
             (0..a.len()).map
             (
                 |i|
-<<<<<<< HEAD
-                {
-                    if i%2==0 {srs.commit_with_degree_bound(&a[i].clone(), a[i].coeffs.len()).unwrap()}
-                    else {(srs.commit_no_degree_bound(&a[i].clone()).unwrap(), Affine::zero())}
-                }
-            ).collect::<Vec<_>>();
-            commit += start.elapsed();
-
-            let x = (0..7).map(|_| Fr::rand(rng)).collect::<Vec<Fr>>();
-            let polymask = Fr::rand(rng);
-            let evalmask = Fr::rand(rng);
-
-            start = Instant::now();
-            let sponge = DefaultFqSponge::<Bn_382GParameters>::new(oracle::bn_382::fp::params());
-
-            let proof = srs.open::<DefaultFqSponge<Bn_382GParameters>>
-            (
-                &(0..a.len()).map
-                (
-                    |i| (a[i].clone(), if i%2==0 {Some(a[i].coeffs.len())} else {None})
-                ).collect(),
-                &x.clone(),
-                polymask,
-                evalmask,
-                sponge.clone(),
-                rng,
-            ).unwrap();
-            open += start.elapsed();
-
-            proofs.push
-            ((
-                sponge.clone(),
-                x.clone(),
-                polymask,
-                evalmask,
-                (0..a.len()).map(|i| (comm[i].0, x.iter().map(|x| a[i].evaluate(*x)).collect(), if i%2==0 {Some((comm[i].1, a[i].coeffs.len()))} else {None})).collect(),
-                proof,
-            ));
-        }
-=======
                 (
                     &comm[i],
                     evals[i].iter().map(|evl| evl).collect::<Vec<_>>(),
@@ -173,7 +130,6 @@
                 ).collect::<Vec<_>>(),
             &proof,
         ));
->>>>>>> 443a7d73
 
         println!("{}{:?}", "commitment time: ".yellow(), commit);
         println!("{}{:?}", "open time: ".magenta(), open);
@@ -181,12 +137,8 @@
         let start = Instant::now();
         assert_eq!(srs.verify::<DefaultFqSponge<Bn_382GParameters>>
             (
-<<<<<<< HEAD
-                proofs,
-=======
                 &group_map,
                 &mut proofs,
->>>>>>> 443a7d73
                 rng
             ), true);
         println!("{}{:?}", "verification time: ".green(), start.elapsed());
