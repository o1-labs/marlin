/*****************************************************************************************************************

This source file implements Dlog-based polynomial commitment schema.
The folowing functionality is implemented

1. Commit to polynomial with its max degree
2. Open polynomial commitment batch at the given evaluation point and scaling factor scalar
    producing the batched opening proof
3. Verify batch of batched opening proofs

*****************************************************************************************************************/

use crate::srs::SRS;
use groupmap::{GroupMap, BWParameters};
use algebra::{
    curves::models::short_weierstrass_jacobian::{GroupAffine as SWJAffine},
    AffineCurve, Field, PrimeField, ProjectiveCurve, SquareRootField,
    UniformRand, VariableBaseMSM, SWModelParameters, One, Zero
};
use ff_fft::DensePolynomial;
use oracle::{FqSponge, sponge::ScalarChallenge};
use rand_core::RngCore;
use rayon::prelude::*;
use std::iter::Iterator;
pub use crate::CommitmentField;

type Fr<G> = <G as AffineCurve>::ScalarField;
type Fq<G> = <G as AffineCurve>::BaseField;

#[derive(Clone, Debug)]
pub struct PolyComm<C: AffineCurve>
{
    pub unshifted: Vec<C>,
    pub shifted: Option<C>,
}

impl<C: AffineCurve> PolyComm<C>
{
    pub fn multi_scalar_mul(com: &Vec<&PolyComm<C>>, elm: &Vec<C::ScalarField>) -> Self
    {
        PolyComm::<C>
        {
            shifted:
            {
                if com.len() == 0 || elm.len() == 0 || com[0].shifted == None {None}
                else
                {
                    let points = com.iter().map(|c| {assert!(c.shifted.is_some()); c.shifted.unwrap()}).collect::<Vec<_>>();
                    let scalars = elm.iter().map(|s| {s.into_repr()}).collect::<Vec<_>>();
                    Some(VariableBaseMSM::multi_scalar_mul(&points, &scalars).into_affine())
                }
            },
            unshifted:
            {
                if com.len() == 0 || elm.len() == 0 {Vec::new()}
                else
                {
                    let n = com.iter().map(|c| c.unshifted.len()).max().unwrap();
                    (0..n).map
                    (
                        |i|
                        {
                            let mut points = Vec::new();
                            let mut scalars = Vec::new();
                            com.iter().zip(elm.iter()).for_each(|(p, s)| {
                                if i < p.unshifted.len() {
                                    points.push(p.unshifted[i]);
                                    scalars.push(s.into_repr())
                                }
                            });
                            VariableBaseMSM::multi_scalar_mul(&points, &scalars).into_affine()
                        }
                    ).collect::<Vec<_>>()
                }
            }
        }
    }
}

#[derive(Clone, Debug)]
pub struct OpeningProof<G: AffineCurve> {
    pub lr: Vec<(G, G)>, // vector of rounds of L & R commitments
    pub delta: G,
    pub z1: G::ScalarField,
    pub z2: G::ScalarField,
    pub sg: G,
}

pub struct Challenges<F> {
    pub chal : Vec<F>,
    pub chal_inv : Vec<F>,
}

impl<G:AffineCurve> OpeningProof<G> where G::ScalarField : CommitmentField {
    pub fn prechallenges<EFqSponge: FqSponge<Fq<G>, G, Fr<G>>>(&self, sponge : &mut EFqSponge) -> Vec<ScalarChallenge<Fr<G>>> {
        self.lr
        .iter()
        .map(|(l, r)| {
            sponge.absorb_g(&[*l]);
            sponge.absorb_g(&[*r]);
            squeeze_prechallenge(sponge)
        })
        .collect()
    }

    pub fn challenges<EFqSponge: FqSponge<Fq<G>, G, Fr<G>>>(&self, endo_r: &Fr<G>, sponge : &mut EFqSponge) -> Challenges<Fr<G>> {
        let chal: Vec<_> = self
            .lr
            .iter()
            .map(|(l, r)| {
                sponge.absorb_g(&[*l]);
                sponge.absorb_g(&[*r]);
                squeeze_challenge(endo_r, sponge)
            })
            .collect();

        let chal_inv = {
            let mut cs = chal.clone();
            algebra::fields::batch_inversion(&mut cs);
            cs
        };

        Challenges {
            chal,
            chal_inv,
        }
    }
}

pub fn product<F: Field>(xs: impl Iterator<Item = F>) -> F {
    let mut res = F::one();
    for x in xs {
        res *= &x;
    }
    res
}

pub fn b_poly<F: Field>(chals: &Vec<F>, x: F) -> F {
    let k = chals.len();

    let mut pow_twos = vec![x];

    for i in 1..k {
        pow_twos.push(pow_twos[i - 1].square());
    }

    product((0..k).map(|i| (F::one() + &(chals[i] * &pow_twos[k - 1 - i]))))
}

pub fn b_poly_coefficients<F: Field>(chals: &[F]) -> Vec<F> {
    let rounds = chals.len();
    let s_length = 1 << rounds;
    let mut s = vec![F::one(); s_length];
    s[0] = F::one();
    let mut k: usize = 0;
    let mut pow: usize = 1;
    for i in 1..s_length {
        k += if i == pow { 1 } else { 0 };
        pow <<= if i == pow { 1 } else { 0 };
        s[i] = s[i - (pow >> 1)] * &chals[rounds - 1 - (k - 1)];
    }
    s
}

pub fn ceil_log2(d: usize) -> usize {
    let mut pow2 = 1;
    let mut ceil_log2 = 0;
    while d > pow2 {
        ceil_log2 += 1;
        pow2 *= 2;
    }
    ceil_log2
}

fn pows<F: Field>(d: usize, x: F) -> Vec<F> {
    let mut acc = F::one();
    (0..d)
        .map(|_| {
            let r = acc;
            acc *= &x;
            r
        })
        .collect()
}

fn squeeze_prechallenge<Fq: Field, G, Fr: SquareRootField, EFqSponge: FqSponge<Fq, G, Fr>>(
    sponge: &mut EFqSponge,
) -> ScalarChallenge<Fr> {
    ScalarChallenge(sponge.challenge())
}

fn squeeze_challenge<Fq: Field, G, Fr: PrimeField+CommitmentField, EFqSponge: FqSponge<Fq, G, Fr>>(
    endo_r: &Fr,
    sponge: &mut EFqSponge,
) -> Fr {
    squeeze_prechallenge(sponge).to_field(endo_r)
}

pub trait CommitmentCurve : AffineCurve {
    type Params : SWModelParameters;
    type Map : GroupMap<Self::BaseField>;

    fn to_coordinates(&self) -> Option<(Self::BaseField, Self::BaseField)>;
    fn of_coordinates(x : Self::BaseField, y : Self::BaseField) -> Self;

    // Combine where x1 = one
    fn combine_one(g1: &Vec<Self>, g2: &Vec<Self>, x2:Self::ScalarField) -> Vec<Self> {
        crate::combine::window_combine(g1, g2, Self::ScalarField::one(), x2)
    }

    fn combine(g1: &Vec<Self>, g2: &Vec<Self>, x1:Self::ScalarField, x2:Self::ScalarField) -> Vec<Self> {
        crate::combine::window_combine(g1, g2, x1, x2)
    }
}

impl<P : SWModelParameters> CommitmentCurve for SWJAffine<P> where P::BaseField : PrimeField {
    type Params = P;
    type Map = BWParameters<P>;

    fn to_coordinates(&self) -> Option<(Self::BaseField, Self::BaseField)>{
        if self.infinity {
            None
        } else {
            Some((self.x, self.y))
        }
    }

    fn of_coordinates(x : P::BaseField, y : P::BaseField) -> SWJAffine<P> {
        SWJAffine::<P>::new(x, y, false)
    }

    fn combine_one(g1: &Vec<Self>, g2: &Vec<Self>, x2:Self::ScalarField) -> Vec<Self> {
        crate::combine::affine_window_combine_one(g1, g2, x2)
    }

    fn combine(g1: &Vec<Self>, g2: &Vec<Self>, x1:Self::ScalarField, x2:Self::ScalarField) -> Vec<Self> {
        crate::combine::affine_window_combine(g1, g2, x1, x2)
    }
}

fn to_group<G : CommitmentCurve>(
    m: &G::Map,
    t: <G as AffineCurve>::BaseField) -> G {
    let (x, y) = m.to_group(t);
    G::of_coordinates(x, y)
}

impl<G: CommitmentCurve> SRS<G> where G::ScalarField : CommitmentField {
    // This function commits a polynomial against URS instance
    //     plnm: polynomial to commit to with max size of sections
    //     max: maximal degree of the polynomial, if none, no degree bound
    //     RETURN: tuple of: unbounded commitment vector, optional bounded commitment
    pub fn commit(
        &self,
        plnm: &DensePolynomial<Fr<G>>,
        max: Option<usize>,
    ) -> PolyComm<G>
    {
        let n = self.g.len();
        let p = plnm.coeffs.len();

        // committing all the segments without shifting
        let unshifted = if plnm.is_zero() {Vec::new()}
        else
        {
            (0..p/n + if p%n != 0 {1} else {0}).map
            (
                |i|
                {
                    VariableBaseMSM::multi_scalar_mul
                    (
                        &self.g, &plnm.coeffs[i*n..p].iter().map(|s| s.into_repr()).collect::<Vec<_>>()
                    ).into_affine()
                }
            ).collect()
        };

        // committing only last segment shifted to the right edge of SRS
        let shifted = match max
        {
            None => None,
            Some(max) =>
            {
                let start = max - (max % n);
                if plnm.is_zero() || start >= p {Some(G::zero())}
                else if max % n == 0 {None}
                else
                {
                    Some(VariableBaseMSM::multi_scalar_mul
                    (
                        &self.g[n - (max%n)..],
                        &plnm.coeffs[start..p].iter().map(|s| s.into_repr()).collect::<Vec<_>>()
                    ).into_affine())
                }
            }
        };

        PolyComm::<G>{unshifted, shifted}
    }

    // This function opens polynomial commitments in batch
    //     plnms: batch of polynomials to open commitments for with, optionally, max degrees
    //     elm: evaluation point vector to open the commitments at
    //     polyscale: polynomial scaling factor for opening commitments in batch
    //     evalscale: eval scaling factor for opening commitments in batch
    //     oracle_params: parameters for the random oracle argument
    //     RETURN: commitment opening proof
    pub fn open<EFqSponge: Clone + FqSponge<Fq<G>, G, Fr<G>>>(
        &self,
        group_map: &G::Map,
        plnms: Vec<(&DensePolynomial<Fr<G>>, Option<usize>)>, // vector of polynomial with optional degree bound
        elm: &Vec<Fr<G>>,                                     // vector of evaluation points
        polyscale: Fr<G>,                                     // scaling factor for polynoms
        evalscale: Fr<G>, // scaling factor for evaluation point powers
        mut sponge: EFqSponge, // sponge
        rng: &mut dyn RngCore,
    ) -> OpeningProof<G> {
        let t = sponge.challenge_fq();
        let u: G = to_group(group_map, t);

        let rounds = ceil_log2(self.g.len());
        let padded_length = 1 << rounds;

        // TODO: Trim this to the degree of the largest polynomial

        let padding = padded_length - self.g.len();
        let mut g = self.g.clone();
        g.extend(vec![G::zero(); padding]);

        // scale the polynoms in accumulator shifted, if bounded, to the end of SRS
        let p = {
            let mut p = DensePolynomial::<Fr<G>>::zero();
            let mut scale = Fr::<G>::one();

            // iterating over polynomials in the batch
            for (p_i, degree_bound) in plnms.iter().filter(|p| p.0.is_zero() == false) {
                let mut offset = 0;
                // iterating over chunks of the polynomial
                if let Some(m) = degree_bound {
                    while offset < p_i.coeffs.len() {
                        let segment = DensePolynomial::<Fr<G>>::from_coefficients_slice
                            (&p_i.coeffs[offset..if offset+self.g.len() > p_i.coeffs.len() {p_i.coeffs.len()} else {offset+self.g.len()}]);
                        // always mixing in the unshifted segments
                        p += &segment.scale(scale);
                        scale *= &polyscale;
                        offset += self.g.len();
                        if offset > *m {
                            // mixing in the shifted segment since degree is bounded
                            p += &(segment.shiftr(self.g.len() - m%self.g.len()).scale(scale));
                        }
                    }
                    scale *= &polyscale;
                }
                else {
                    while offset < p_i.coeffs.len() {
                        let segment = DensePolynomial::<Fr<G>>::from_coefficients_slice
                            (&p_i.coeffs[offset..if offset+self.g.len() > p_i.coeffs.len() {p_i.coeffs.len()} else {offset+self.g.len()}]);
                        // always mixing in the unshifted segments
                        p += &segment.scale(scale);
                        scale *= &polyscale;
                        offset += self.g.len();
                    }
                }
            }
            p
        };

        let rounds = ceil_log2(self.g.len());

        // TODO: Add blindings to the commitments. Opening will require knowing the blinding factor
        // for each commitment in the batch.
        let blinding_factor = Fr::<G>::zero();

        // b_j = sum_i r^i elm_i^j
        let b_init = {
            // randomise/scale the eval powers
            let mut scale = Fr::<G>::one();
            let mut res: Vec<Fr<G>> = (0..padded_length).map(|_| Fr::<G>::zero()).collect();
            for e in elm {
                for (i, t) in pows(padded_length, *e).iter().enumerate() {
                    res[i] += &(scale * t);
                }
                scale *= &evalscale;
            }
            res
        };

        let mut a = p.coeffs;
        assert!(padded_length >= a.len());
        a.extend(vec![Fr::<G>::zero(); padded_length - a.len()]);

        let mut b = b_init.clone();

        let mut lr = vec![];

        let mut blinders = vec![];

        let mut chals = vec![];
        let mut chal_invs = vec![];

        for _ in 0..rounds {
            let n = g.len() / 2;
            let (g_lo, g_hi) = (g[0..n].to_vec(), g[n..].to_vec());
            let (a_lo, a_hi) = (&a[0..n], &a[n..]);
            let (b_lo, b_hi) = (&b[0..n], &b[n..]);

            let rand_l = Fr::<G>::rand(rng);
            let rand_r = Fr::<G>::rand(rng);

            let l = VariableBaseMSM::multi_scalar_mul(
                &[&g[0..n], &[self.h, u]].concat(),
                &[&a[n..], &[rand_l, inner_prod(a_hi, b_lo)]].concat()
                    .iter().map(|x| x.into_repr()).collect::<Vec<_>>()
            ).into_affine();

            let r = VariableBaseMSM::multi_scalar_mul(
                &[&g[n..], &[self.h, u]].concat(),
                &[&a[0..n], &[rand_r, inner_prod(a_lo, b_hi)]].concat()
                    .iter().map(|x| x.into_repr()).collect::<Vec<_>>()
            ).into_affine();

            lr.push((l, r));
            blinders.push((rand_l, rand_r));

            sponge.absorb_g(&[l]);
            sponge.absorb_g(&[r]);

            let u = squeeze_challenge(&self.endo_r, &mut sponge);
            let u_inv = u.inverse().unwrap();

            chals.push(u);
            chal_invs.push(u_inv);

            a = a_hi
                .par_iter()
                .zip(a_lo)
                .map(|(&hi, &lo)| {
                    // lo + u_inv * hi
                    let mut res = hi;
                    res *= u_inv;
                    res += &lo;
                    res
                })
                .collect();

            b = b_lo
                .par_iter()
                .zip(b_hi)
                .map(|(&lo, &hi)| {
                    // lo + u * hi
                    let mut res = hi;
                    res *= u;
                    res += &lo;
                    res
                })
                .collect();

            g = G::combine_one(&g_lo, &g_hi, u);
        }

        assert!(g.len() == 1);
        let a0 = a[0];
        let b0 = b[0];
        let g0 = g[0];

        let r_prime = blinders
            .iter()
            .zip(chals.iter().zip(chal_invs.iter()))
            .map(|((l, r), (u, u_inv))| ((*l) * u_inv) + &(*r * u))
            .fold(blinding_factor, |acc, x| acc + &x);

        let d = Fr::<G>::rand(rng);
        let r_delta = Fr::<G>::rand(rng);

        let delta = ((g0.into_projective() + &(u.mul(b0))).into_affine().mul(d)
            + &self.h.mul(r_delta))
            .into_affine();

        sponge.absorb_g(&[delta]);
        let c = ScalarChallenge(sponge.challenge()).to_field(&self.endo_r);

        let z1 = a0 * &c + &d;
        let z2 = c * &r_prime + &r_delta;

        OpeningProof {
            delta,
            lr,
            z1,
            z2,
            sg: g0,
        }
    }

    // This function verifies batch of batched polynomial commitment opening proofs
    //     batch: batch of batched polynomial commitment opening proofs
    //          vector of evaluation points
    //          polynomial scaling factor for this batched openinig proof
    //          eval scaling factor for this batched openinig proof
    //          batch/vector of polycommitments (opened in this batch), evaluation vectors and, optionally, max degrees
    //          opening proof for this batched opening
    //     oracle_params: parameters for the random oracle argument
    //     randomness source context
    //     RETURN: verification status
    pub fn verify<EFqSponge: FqSponge<Fq<G>, G, Fr<G>>>(
        &self,
        group_map: &G::Map,
        batch: &mut Vec<(
            EFqSponge,
            Vec<Fr<G>>, // vector of evaluation points
            Fr<G>,      // scaling factor for polynoms
            Fr<G>,      // scaling factor for evaluation point powers
            Vec<(
                &PolyComm<G>,       // polycommitment
                Vec<&Vec<Fr<G>>>,   // vector of evaluations
                Option<usize>,      // optional degree bound
            )>,
            &OpeningProof<G>, // batched opening proof
        )>,
        rng: &mut dyn RngCore,
    ) -> bool {
        // Verifier checks for all i,
        // c_i Q_i + delta_i = z1_i (G_i + b_i U_i) + z2_i H
        //
        // if we sample r at random, it suffices to check
        //
        // 0 == sum_i r^i (c_i Q_i + delta_i - ( z1_i (G_i + b_i U_i) + z2_i H ))
        //
        // and because each G_i is a multiexp on the same array self.g, we
        // can batch the multiexp across proofs.
        //
        // So for each proof in the batch, we add onto our big multiexp the following terms
        // r^i c_i Q_i
        // r^i delta_i
        // - (r^i z1_i) G_i
        // - (r^i z2_i) H
        // - (r^i z1_i b_i) U_i

        // We also check that the sg component of the proof is equal to the polynomial commitment
        // to the "s" array

        let nonzero_length = self.g.len();

        let max_rounds = ceil_log2(nonzero_length);

        let padded_length = 1 << max_rounds;

        // TODO: This will need adjusting
        let padding = padded_length - nonzero_length;
        let mut points = vec![self.h];
        points.extend(self.g.clone());
        points.extend(vec![G::zero(); padding]);

        let mut scalars = vec![Fr::<G>::zero(); padded_length + 1];
        assert_eq!(scalars.len(), points.len());

        // sample randomiser to scale the proofs with
        let rand_base = Fr::<G>::rand(rng);
        let sg_rand_base = Fr::<G>::rand(rng);

        let mut rand_base_i = Fr::<G>::one();
        let mut sg_rand_base_i = Fr::<G>::one();

        for (sponge, evaluation_points, xi, r, polys, opening) in batch.iter_mut() {
            let t = sponge.challenge_fq();
            let u: G = to_group(group_map, t);

            let Challenges { chal, chal_inv } = opening.challenges::<EFqSponge>(&self.endo_r, sponge);

            sponge.absorb_g(&[opening.delta]);
            let c = ScalarChallenge(sponge.challenge()).to_field(&self.endo_r);

            // < s, sum_i r^i pows(evaluation_point[i]) >
            // ==
            // sum_i r^i < s, pows(evaluation_point[i]) >
            let b0 = {
                let mut scale = Fr::<G>::one();
                let mut res = Fr::<G>::zero();
                for &e in evaluation_points.iter() {
<<<<<<< HEAD
                    let term = b_poly(&chal, e);
=======
                    let term = b_poly(&chal, &chal_inv, e);
>>>>>>> 02ad1dc4
                    res += &(scale * &term);
                    scale *= *r;
                }
                res
            };

<<<<<<< HEAD
            let s = b_poly_coefficients(&chal);
=======
            let s0 = chal_inv.iter().fold(Fr::<G>::one(), |x, y| x * y);
            let s = b_poly_coefficients(
                s0,
                &chal_squared,
            );
>>>>>>> 02ad1dc4

            let neg_rand_base_i = -rand_base_i;

            // TERM
            // - rand_base_i z1 G
            //
            // we also add -sg_rand_base_i * G to check correctness of sg.
            points.push(opening.sg);
            scalars.push(neg_rand_base_i * &opening.z1 - &sg_rand_base_i);

            // Here we add
            // sg_rand_base_i * ( < s, self.g > )
            // =
            // < sg_rand_base_i s, self.g >
            //
            // to check correctness of the sg component.
            {
                let terms: Vec<_> = s.par_iter().map(|s| sg_rand_base_i * s).collect();

                for (i, term) in terms.iter().enumerate() {
                    scalars[i + 1] += term;
                }
            }

            // TERM
            // - rand_base_i * z2 * H
            scalars[0] -= &(rand_base_i * &opening.z2);

            // TERM
            // -rand_base_i * (z1 * b0 * U)
            scalars.push(neg_rand_base_i * &(opening.z1 * &b0));
            points.push(u);

            // TERM
            // rand_base_i c_i Q_i
            // = rand_base_i c_i
            //   (sum_j (chal_invs[j] L_j + chals[j] R_j) + P_prime)
            // where P_prime = combined commitment + combined_inner_product * U
            let rand_base_i_c_i = c * &rand_base_i;
<<<<<<< HEAD
            for ((l, r), (u_inv, u)) in opening
=======
            let mut lr_prod = G::Projective::zero();
            for ((l, r), (u, u_inv)) in opening
>>>>>>> 02ad1dc4
                .lr
                .iter()
                .zip(chal_inv.iter().zip(chal.iter()))
            {
                points.push(*l);
                scalars.push(rand_base_i_c_i * u_inv);

                points.push(*r);
<<<<<<< HEAD
                scalars.push(rand_base_i_c_i * u);
=======
                scalars.push(rand_base_i_c_i * u_inv);

                lr_prod += &l.mul(*u);
                lr_prod += &r.mul(*u_inv);
>>>>>>> 02ad1dc4
            }

            let mut combined_polynomial = G::Projective::zero();

            // TERM
            // sum_j r^j (sum_i xi^i f_i) (elm_j)
            // == sum_j sum_i r^j xi^i f_i(elm_j)
            // == sum_i xi^i sum_j r^j f_i(elm_j)
            let combined_inner_product = {
                let mut res = Fr::<G>::zero();
                let mut xi_i = Fr::<G>::one();

                for (comm, evals_tr, shifted) in polys.iter().filter(|x| x.0.unshifted.len() > 0) {
                    // transpose the evaluations
                    let evals = (0..evals_tr[0].len()).map
                    (
                        |i| evals_tr.iter().map(|v| v[i]).collect::<Vec<_>>()
                    ).collect::<Vec<_>>();

                    assert!(comm.unshifted.len() == evals.len());

                    // iterating over the polynomial segments
                    for (comm_ch, eval) in comm.unshifted.iter().zip(evals.iter()) {
                        let term = DensePolynomial::<Fr::<G>>::eval_polynomial(eval, *r);

                        res += &(xi_i * &term);
                        scalars.push(rand_base_i_c_i * &xi_i);
                        points.push(*comm_ch);
                        combined_polynomial += &comm_ch.mul(xi_i);
                        xi_i *= *xi;

                    }

                    if let Some(m) = shifted {
                        if let Some(comm_ch) = comm.shifted {
							if comm_ch.is_zero() == false {

								// xi^i sum_j r^j elm_j^{N - m} f(elm_j)
								let last_evals = if *m > evals.len()*self.g.len() {vec![Fr::<G>::zero(); evaluation_points.len()]} else {evals[evals.len()-1].clone()};
								let shifted_evals: Vec<_> = evaluation_points
									.iter()
									.zip(last_evals.iter())
									.map(|(elm, f_elm)| {
                                        elm.pow(&[(self.g.len() - (*m)%self.g.len()) as u64]) * f_elm
                                    })
									.collect();

								scalars.push(rand_base_i_c_i * &xi_i);
								points.push(comm_ch);
<<<<<<< HEAD
                                combined_polynomial += &comm_ch.mul(xi_i);
=======
>>>>>>> 02ad1dc4
								res += &(xi_i * &DensePolynomial::<Fr::<G>>::eval_polynomial(&shifted_evals, *r));
							}
                        }
                        xi_i *= *xi;
                    }
                }
                res
            };

            scalars.push(rand_base_i_c_i * &combined_inner_product);
            points.push(u);

            scalars.push(rand_base_i);
            points.push(opening.delta);

            rand_base_i *= &rand_base;
            sg_rand_base_i *= &sg_rand_base;
        }
        // verify the equation
        let scalars: Vec<_> = scalars.iter().map(|x| x.into_repr()).collect();
        VariableBaseMSM::multi_scalar_mul(&points, &scalars) == G::Projective::zero()
    }
}

fn inner_prod<F: Field>(xs: &[F], ys: &[F]) -> F {
    let mut res = F::zero();
    for (&x, y) in xs.iter().zip(ys) {
        res += &(x * y);
    }
    res
}

pub trait Utils<F: Field> {
    fn scale(&self, elm: F) -> Self;
    fn shiftr(&self, size: usize) -> Self;
    fn eval_polynomial(coeffs: &[F], x: F) -> F;
    fn eval(&self, elm: F, size: usize) -> Vec<F>;
}

impl<F: Field> Utils<F> for DensePolynomial<F> {
    fn eval_polynomial(coeffs: &[F], x: F) -> F {
        let mut res = F::zero();
        for c in coeffs.iter().rev() {
            res *= &x;
            res += c;
        }
        res
    }

    // This function "scales" (multiplies) polynomaial with a scalar
    // It is implemented to have the desired functionality for DensePolynomial
    fn scale(&self, elm: F) -> Self {
        let mut result = self.clone();
        for coeff in &mut result.coeffs {
            *coeff *= &elm
        }
        result
    }

    fn shiftr(&self, size: usize) -> Self {
        let mut result = vec![F::zero(); size];
        result.extend(self.coeffs.clone());
        DensePolynomial::<F>::from_coefficients_vec(result)
    }

    // This function evaluates polynomial in chunks
    fn eval(&self, elm: F, size: usize) -> Vec<F>
    {
        (0..self.coeffs.len()).step_by(size).map
        (
            |i| Self::from_coefficients_slice
                (&self.coeffs[i..if i+size > self.coeffs.len() {self.coeffs.len()} else {i+size}]).evaluate(elm)
        ).collect()
    }
}<|MERGE_RESOLUTION|>--- conflicted
+++ resolved
@@ -576,26 +576,14 @@
                 let mut scale = Fr::<G>::one();
                 let mut res = Fr::<G>::zero();
                 for &e in evaluation_points.iter() {
-<<<<<<< HEAD
                     let term = b_poly(&chal, e);
-=======
-                    let term = b_poly(&chal, &chal_inv, e);
->>>>>>> 02ad1dc4
                     res += &(scale * &term);
                     scale *= *r;
                 }
                 res
             };
 
-<<<<<<< HEAD
             let s = b_poly_coefficients(&chal);
-=======
-            let s0 = chal_inv.iter().fold(Fr::<G>::one(), |x, y| x * y);
-            let s = b_poly_coefficients(
-                s0,
-                &chal_squared,
-            );
->>>>>>> 02ad1dc4
 
             let neg_rand_base_i = -rand_base_i;
 
@@ -635,12 +623,7 @@
             //   (sum_j (chal_invs[j] L_j + chals[j] R_j) + P_prime)
             // where P_prime = combined commitment + combined_inner_product * U
             let rand_base_i_c_i = c * &rand_base_i;
-<<<<<<< HEAD
             for ((l, r), (u_inv, u)) in opening
-=======
-            let mut lr_prod = G::Projective::zero();
-            for ((l, r), (u, u_inv)) in opening
->>>>>>> 02ad1dc4
                 .lr
                 .iter()
                 .zip(chal_inv.iter().zip(chal.iter()))
@@ -649,17 +632,8 @@
                 scalars.push(rand_base_i_c_i * u_inv);
 
                 points.push(*r);
-<<<<<<< HEAD
                 scalars.push(rand_base_i_c_i * u);
-=======
-                scalars.push(rand_base_i_c_i * u_inv);
-
-                lr_prod += &l.mul(*u);
-                lr_prod += &r.mul(*u_inv);
->>>>>>> 02ad1dc4
             }
-
-            let mut combined_polynomial = G::Projective::zero();
 
             // TERM
             // sum_j r^j (sum_i xi^i f_i) (elm_j)
@@ -685,7 +659,6 @@
                         res += &(xi_i * &term);
                         scalars.push(rand_base_i_c_i * &xi_i);
                         points.push(*comm_ch);
-                        combined_polynomial += &comm_ch.mul(xi_i);
                         xi_i *= *xi;
 
                     }
@@ -706,10 +679,6 @@
 
 								scalars.push(rand_base_i_c_i * &xi_i);
 								points.push(comm_ch);
-<<<<<<< HEAD
-                                combined_polynomial += &comm_ch.mul(xi_i);
-=======
->>>>>>> 02ad1dc4
 								res += &(xi_i * &DensePolynomial::<Fr::<G>>::eval_polynomial(&shifted_evals, *r));
 							}
                         }
