[package]
name = "commitment_dlog"
version = "0.1.0"
edition = "2018"

[lib]
path = "src/lib.rs"

[dependencies]
ark-ff = { version = "0.3.0", features = [ "parallel", "asm" ] }
ark-ec = { version = "0.3.0", features = [ "parallel" ] }
ark-poly = { version = "0.3.0", features = [ "parallel" ] }
mina-curves = { path = "../../curves" }
groupmap = { path = "../../groupmap" }
<<<<<<< HEAD
ocaml = { version = "0.18.1", optional = true }
=======
ff-fft = { path = "../../zexe/ff-fft", features = [ "parallel" ] }
ocaml = { version = "0.22.0", optional = true }
>>>>>>> e4724226
oracle = { path = "../../oracle" }
rand_core = { version = "0.6.0" }
colored = "1.9.2"
rand = "0.8.0"
rayon = { version = "1" }
blake2 = "0.7"
itertools = "0.8.2"
array-init = "0.1.1"

[features]

ocaml_types = [ "ocaml" ]<|MERGE_RESOLUTION|>--- conflicted
+++ resolved
@@ -12,12 +12,7 @@
 ark-poly = { version = "0.3.0", features = [ "parallel" ] }
 mina-curves = { path = "../../curves" }
 groupmap = { path = "../../groupmap" }
-<<<<<<< HEAD
-ocaml = { version = "0.18.1", optional = true }
-=======
-ff-fft = { path = "../../zexe/ff-fft", features = [ "parallel" ] }
 ocaml = { version = "0.22.0", optional = true }
->>>>>>> e4724226
 oracle = { path = "../../oracle" }
 rand_core = { version = "0.6.0" }
 colored = "1.9.2"
